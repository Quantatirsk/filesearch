--- conflicted
+++ resolved
@@ -3,7 +3,6 @@
     "allow": [
       "Bash(git fetch:*)",
       "Bash(git checkout:*)",
-<<<<<<< HEAD
       "Bash(command:*)",
       "Bash(mkdir:*)",
       "Bash(npm create:*)",
@@ -38,9 +37,8 @@
       "WebFetch(domain:dev.to)",
       "WebFetch(domain:tanstack.com)",
       "Bash(npm run typecheck:*)"
-=======
       "Bash(*)"
->>>>>>> 73212c11
+
     ],
     "deny": []
   }
